--- conflicted
+++ resolved
@@ -2,11 +2,8 @@
 
 use clap::{Args, Parser, ValueEnum};
 use eyre::Context;
-<<<<<<< HEAD
+use sysinfo::{Pid, ProcessExt, ProcessStatus, System, SystemExt};
 use tokio::net::TcpListener;
-=======
-use sysinfo::{Pid, ProcessExt, ProcessStatus, System, SystemExt};
->>>>>>> 7d5b235e
 use tonic::transport::{Certificate, Identity};
 
 use post::pow::randomx::RandomXFlag;
@@ -35,16 +32,14 @@
     #[command(flatten, next_help_heading = "TLS configuration")]
     tls: Option<Tls>,
 
-<<<<<<< HEAD
+    /// watch PID and exit if it dies
+    #[arg(long)]
+    watch_pid: Option<sysinfo::Pid>,
+
     /// address to listen on for operator service
     /// the operator service is disabled if not specified
     #[arg(long)]
     operator_address: Option<SocketAddr>,
-=======
-    /// watch PID and exit if it dies
-    #[arg(long)]
-    watch_pid: Option<sysinfo::Pid>,
->>>>>>> 7d5b235e
 }
 
 #[derive(Args, Debug)]
@@ -80,22 +75,6 @@
     scrypt: ScryptParams,
 }
 
-impl From<PostConfig> for post::config::Config {
-    fn from(val: PostConfig) -> Self {
-        post::config::Config {
-            k1: val.k1,
-            k2: val.k2,
-            k3: val.k3,
-            pow_difficulty: val.pow_difficulty,
-            scrypt: post::ScryptParams::new(
-                val.scrypt.n.ilog2() as u8 - 1,
-                val.scrypt.r.ilog2() as u8,
-                val.scrypt.p.ilog2() as u8,
-            ),
-        }
-    }
-}
-
 /// Scrypt parameters for initialization
 #[derive(Args, Debug)]
 struct ScryptParams {
@@ -207,9 +186,6 @@
     );
     let service = post_service::service::PostService::new(
         args.dir,
-<<<<<<< HEAD
-        args.post_config.into(),
-=======
         post::config::ProofConfig {
             k1: args.post_config.k1,
             k2: args.post_config.k2,
@@ -222,7 +198,6 @@
             labels_per_unit: args.post_config.labels_per_unit,
             scrypt,
         },
->>>>>>> 7d5b235e
         args.post_settings.nonces,
         args.post_settings.threads,
         args.post_settings.randomx_mode.into(),
@@ -250,7 +225,6 @@
         None
     };
 
-<<<<<<< HEAD
     let service = Arc::new(service);
 
     if let Some(address) = args.operator_address {
@@ -258,9 +232,6 @@
         tokio::spawn(operator::OperatorServer::run(listener, service.clone()));
     }
 
-    let client = client::ServiceClient::new(args.address, args.reconnect_interval_s, tls, service)?;
-    client.run().await
-=======
     let client = client::ServiceClient::new(args.address, args.reconnect_interval_s, tls, service)?;
     let client_handle = tokio::spawn(client.run());
 
@@ -331,5 +302,4 @@
         proc.wait().unwrap();
         handle.await.unwrap();
     }
->>>>>>> 7d5b235e
 }