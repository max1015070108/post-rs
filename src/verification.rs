//! # Proof verification
//!
//! ## Steps to verify a proof:
//!
//! 1. verify PoW
//! 2. verify number of indices == K2
//! 3. select K3 indices
//! 4. verify each of K3 selected indices satisfy difficulty (inferred from K1)
//!
//! ## Selecting subset of K3 proven indices
//!
//! ```text
//! seed = concat(ch, nonce, indices, pow)
//! random_bytes = blake3(seed) // infinite blake output
//! for (index=0; index<K3; index++) {
//!   remaining = K2 - index
//!   max_allowed = u16::MAX - (u16::MAX % remaining)
//!   do {
//!     rand_num = random_bytes.read_u16_le()
//!   } while rand_num >= max_allowed;
//!
//!   to_swap = (rand_num % remaining) + index
//!   indices.swap(index, to_swap)
//! }
//! ```
//! indices[0..K3] now contains randomly picked values
//!
//! ## Verifying K3 indexes
//!
//! We must check if every index satisfies the difficulty condition.
//! To do so, we must repeat similar work as proving. Steps:
//! 1. Initialize AES cipher for proof's nonce.
//! 2. For each index:
//!     - replicate the label it points to,
//!     - encrypt it with AES,
//!     - convert AES output to u64,
//!     - compare it with difficulty.
use std::{cmp::Ordering, error::Error};

use cipher::BlockEncrypt;
use itertools::Itertools;
use primitive_types::U256;
use scrypt_jane::scrypt::ScryptParams;

use crate::{
    cipher::AesCipher,
    compression::{decompress_indexes, required_bits},
    config::Config,
    difficulty::proving_difficulty,
    initialize::{calc_commitment, generate_label},
    metadata::ProofMetadata,
    pow::PowVerifier,
    prove::{Proof, Prover8_56},
    random_values_gen::RandomValuesIterator,
};

const NONCES_PER_AES: u32 = Prover8_56::NONCES_PER_AES;

#[derive(Debug, Clone, Copy)]
pub struct VerifyingParams {
    pub difficulty: u64,
    pub k2: u32,
    pub k3: u32,
    pub pow_difficulty: [u8; 32],
    pub scrypt: ScryptParams,
}

impl VerifyingParams {
    pub fn new(metadata: &ProofMetadata, cfg: &Config) -> eyre::Result<Self> {
        let num_labels = metadata.num_units as u64 * metadata.labels_per_unit;

        // Scale PoW difficulty by number of units
        eyre::ensure!(metadata.num_units > 0, "num_units must be > 0");
        let difficulty_scaled = U256::from_big_endian(&cfg.pow_difficulty) / metadata.num_units;
        let mut pow_difficulty = [0u8; 32];
        difficulty_scaled.to_big_endian(&mut pow_difficulty);

        Ok(Self {
            difficulty: proving_difficulty(cfg.k1, num_labels)?,
            k2: cfg.k2,
            k3: cfg.k3,
            pow_difficulty,
            scrypt: cfg.scrypt,
        })
    }
}

pub struct Verifier {
    pow_verifier: Box<dyn PowVerifier>,
}

impl Verifier {
    pub fn new(pow_verifier: Box<dyn PowVerifier>) -> Self {
        Self { pow_verifier }
    }

    /// Verify if a proof is valid.
    ///
    /// Arguments:
    ///
    /// * `proof`: The proof that to verify
    /// * `metadata`: ProofMetadata
    /// * `params`: VerifyingParams
    /// * `threads`: The number of threads to use for verification.
    pub fn verify(
        &self,
        proof: &Proof,
        metadata: &ProofMetadata,
        params: VerifyingParams,
    ) -> Result<(), Box<dyn Error>> {
        let challenge = metadata.challenge;

        // Verify K2 PoW
        let nonce_group = proof.nonce / NONCES_PER_AES;
        self.pow_verifier.verify(
            proof.pow,
            nonce_group
                .try_into()
                .map_err(|_| "nonce group out of bounds (max 255)")?,
            &challenge[..8].try_into().unwrap(),
            &params.pow_difficulty,
        )?;

        // Verify the number of indices against K2
        let num_lables = metadata.num_units as u64 * metadata.labels_per_unit;
        let bits_per_index = required_bits(num_lables);
        let expected_indices_len = expected_indices_bytes(bits_per_index, params.k2);
        if proof.indices.len() != expected_indices_len {
            return Err(format!(
                "indices length is invalid ({} != {expected_indices_len})",
                proof.indices.len()
            )
            .into());
        }

        let indices_unpacked = decompress_indexes(&proof.indices, bits_per_index)
            .take(params.k2 as usize)
            .collect_vec();
        let commitment = calc_commitment(&metadata.node_id, &metadata.commitment_atx_id);
        let nonce_group = proof.nonce / NONCES_PER_AES;
        let cipher = AesCipher::new(&challenge, nonce_group, proof.pow);
        let lazy_cipher = AesCipher::new_lazy(&challenge, proof.nonce, nonce_group, proof.pow);
        let (difficulty_msb, difficulty_lsb) = Prover8_56::split_difficulty(params.difficulty);

        let output_index = (proof.nonce % NONCES_PER_AES) as usize;

        // Select K3 indices
        let seed = &[
            challenge.as_slice(),
            &proof.nonce.to_le_bytes(),
            proof.indices.as_ref(),
            &proof.pow.to_le_bytes(),
        ];

        let k3_indices = RandomValuesIterator::new(indices_unpacked, seed).take(params.k3 as usize);

        k3_indices.into_iter().try_for_each(|index| {
        let mut output = [0u8; 16];
        let label = generate_label(&commitment, params.scrypt, index);
        cipher.aes.encrypt_block_b2b(
            &label.into(),
            (&mut output).into(),
        );

        let msb = output[output_index];
        match msb.cmp(&difficulty_msb) {
            Ordering::Less => {
                // valid
            },
            Ordering::Greater => {
                // invalid
                return Err(format!(
                    "MSB value for index: {index} doesn't satisfy difficulty: {msb} > {difficulty_msb} (label: {label:?})",
                ).into());
            },
            Ordering::Equal => {
                // Need to check LSB
                let mut output = [0u64; 2];
                lazy_cipher.aes.encrypt_block_b2b(
                    &label.into(),
                    bytemuck::cast_slice_mut(&mut output).into(),
                );
                let lsb = output[0].to_le() & 0x00ff_ffff_ffff_ffff;
                if lsb >= difficulty_lsb {
                    return Err(format!(
                        "LSB value for index: {index} doesn't satisfy difficulty: {lsb} >= {difficulty_lsb} (label: {label:?})",
                    ).into());
                }
            }
        }
        Ok(())
    })
    }
}

fn next_multiple_of(n: usize, mult: usize) -> usize {
    let r = n % mult;
    if r == 0 {
        n
    } else {
        n + (mult - r)
    }
}

/// Calculate the expected length of compressed indices.
fn expected_indices_bytes(required_bits: usize, k2: u32) -> usize {
    let total_bits = required_bits * k2 as usize;
    next_multiple_of(total_bits, 8) / 8
}

#[cfg(test)]
mod tests {
    use std::borrow::Cow;

    use scrypt_jane::scrypt::ScryptParams;

<<<<<<< HEAD
    use crate::{config::Config, metadata::ProofMetadata, pow::MockPowVerifier, prove::Proof};
=======
    use crate::{
        config::Config,
        metadata::ProofMetadata,
        pow::{
            randomx::{PoW, RandomXFlag},
            Prover,
        },
        prove::Proof,
    };
>>>>>>> eea7255b

    use super::{expected_indices_bytes, next_multiple_of, Verifier, VerifyingParams};

    #[test]
    fn test_next_mutliple_of() {
        assert_eq!(0, next_multiple_of(0, 8));
        assert_eq!(8, next_multiple_of(3, 8));
    }

    #[test]
    fn test_expected_indices_len() {
        assert_eq!(1, expected_indices_bytes(1, 8));
        assert_eq!(4, expected_indices_bytes(3, 10));
        assert_eq!(10, expected_indices_bytes(8, 10));
    }

    #[test]
    fn reject_invalid_pow() {
        let params = VerifyingParams {
            difficulty: u64::MAX,
            k2: 3,
            k3: 3,
            pow_difficulty: [0xFF; 32],
            scrypt: ScryptParams::new(1, 0, 0),
        };

        let fake_metadata = ProofMetadata {
            node_id: [0; 32],
            commitment_atx_id: [0; 32],
            challenge: [0; 32],
            num_units: 10,
            labels_per_unit: 2048,
        };
        let mut pow_verifier = Box::new(MockPowVerifier::new());
        pow_verifier.expect_verify().returning(|_, _, _, _| Ok(()));
        let verifier = Verifier::new(pow_verifier);
        assert!(verifier
            .verify(
                &Proof {
                    nonce: 0,
                    indices: vec![1, 2, 3],
                    pow: 0,
                },
                &fake_metadata,
                params
            )
            .is_err());
    }

    #[test]
    fn reject_invalid_proof() {
        let params = VerifyingParams {
            difficulty: u64::MAX,
            k2: 10,
            k3: 10,
            pow_difficulty: [0xFF; 32],
            scrypt: ScryptParams::new(1, 0, 0),
        };

        let fake_metadata = ProofMetadata {
            node_id: [0u8; 32],
            commitment_atx_id: [0u8; 32],
            challenge: [0u8; 32],
            num_units: 10,
            labels_per_unit: 2048,
        };
        let mut pow_verifier = Box::new(MockPowVerifier::new());
        pow_verifier.expect_verify().returning(|_, _, _, _| Ok(()));
        let verifier = Verifier::new(pow_verifier);
        {
            let empty_proof = Proof {
                nonce: 0,
<<<<<<< HEAD
                indices: vec![],
                pow: 0,
=======
                indices: Cow::from(vec![]),
                pow,
>>>>>>> eea7255b
            };
            assert!(verifier
                .verify(&empty_proof, &fake_metadata, params)
                .is_err());
        }
        {
            let nonce_out_of_bounds_proof = Proof {
                nonce: 256 * 16,
<<<<<<< HEAD
                indices: vec![],
                pow: 0,
=======
                indices: Cow::from(vec![]),
                pow,
>>>>>>> eea7255b
            };
            let res = verifier
                .verify(&nonce_out_of_bounds_proof, &fake_metadata, params)
                .expect_err("should fail");
            assert!(res.to_string().contains("out of bound"));
        }
        {
            let proof_with_not_enough_indices = Proof {
                nonce: 0,
<<<<<<< HEAD
                indices: vec![1, 2, 3],
                pow: 0,
            };
            assert!(verifier
                .verify(&proof_with_not_enough_indices, &fake_metadata, params)
=======
                indices: Cow::from(vec![1, 2, 3]),
                pow,
            };
            assert!(verifier
                .verify(&proof_with_not_enough_indices, &fake_metadata, params)
                .is_err());
        }
        {
            let proof_with_invalid_pow = Proof {
                nonce: 0,
                indices: Cow::from(vec![1, 2, 3]),
                pow: 0,
            };
            assert!(verifier
                .verify(&proof_with_invalid_pow, &fake_metadata, params)
                .is_err());
        }
        {
            let proof_with_invalid_k3_pow = Proof {
                nonce: 0,
                indices: Cow::from(vec![1, 2, 3]),
                pow,
            };
            assert!(verifier
                .verify(&proof_with_invalid_k3_pow, &fake_metadata, params)
>>>>>>> eea7255b
                .is_err());
        }
    }

<<<<<<< HEAD
=======
    #[test]
    fn verify_proof_with_scrypt_based_pow() {
        let challenge = [0u8; 32];
        let params = VerifyingParams {
            difficulty: u64::MAX,
            k2: 0,
            k3: 0,
            scrypt_pow_difficulty: u64::MAX / 16,
            pow_scrypt: ScryptParams::new(1, 0, 0),
            pow_difficulty: [0x00; 32],
            scrypt: ScryptParams::new(3, 0, 0),
        };

        let pow = crate::pow::scrypt::find_k2_pow(
            &challenge,
            7,
            params.pow_scrypt,
            params.scrypt_pow_difficulty,
        )
        .unwrap();

        let fake_metadata = ProofMetadata {
            node_id: [0u8; 32],
            commitment_atx_id: [0u8; 32],
            challenge,
            num_units: 10,
            labels_per_unit: 2048,
        };
        let verifier = Verifier::new(RandomXFlag::get_recommended_flags()).unwrap();

        let proof = Proof {
            nonce: 7 * NONCES_PER_AES,
            indices: Cow::Owned(vec![]),
            pow,
        };
        verifier.verify(&proof, &fake_metadata, params).unwrap();
    }

>>>>>>> eea7255b
    /// Test that PoW threshold is scaled with num_units.
    #[test]
    fn scaling_pow_thresholds() {
        let cfg = Config {
            k1: 0,
            k2: 0,
            k3: 0,
            pow_difficulty: [0xFF; 32],
            scrypt: ScryptParams::new(2, 0, 0),
        };
        let metadata = ProofMetadata {
            node_id: [0u8; 32],
            commitment_atx_id: [0u8; 32],
            challenge: [0u8; 32],
            num_units: 1,
            labels_per_unit: 100,
        };
        {
            // reject zero num_units
            let params = VerifyingParams::new(
                &ProofMetadata {
                    num_units: 0,
                    ..metadata
                },
                &cfg,
            );
            assert!(params.is_err());
        }
        {
            // don't scale when num_units is 1
            let params = VerifyingParams::new(&metadata, &cfg).unwrap();
            assert_eq!(params.pow_difficulty, cfg.pow_difficulty);
        }
        {
            // scale with num_units
            let params = VerifyingParams::new(
                &ProofMetadata {
                    num_units: 10,
                    ..metadata
                },
                &cfg,
            )
            .unwrap();
            assert!(params.pow_difficulty < cfg.pow_difficulty);
        }
    }
}<|MERGE_RESOLUTION|>--- conflicted
+++ resolved
@@ -214,19 +214,7 @@
 
     use scrypt_jane::scrypt::ScryptParams;
 
-<<<<<<< HEAD
     use crate::{config::Config, metadata::ProofMetadata, pow::MockPowVerifier, prove::Proof};
-=======
-    use crate::{
-        config::Config,
-        metadata::ProofMetadata,
-        pow::{
-            randomx::{PoW, RandomXFlag},
-            Prover,
-        },
-        prove::Proof,
-    };
->>>>>>> eea7255b
 
     use super::{expected_indices_bytes, next_multiple_of, Verifier, VerifyingParams};
 
@@ -261,13 +249,15 @@
             labels_per_unit: 2048,
         };
         let mut pow_verifier = Box::new(MockPowVerifier::new());
-        pow_verifier.expect_verify().returning(|_, _, _, _| Ok(()));
+        pow_verifier
+            .expect_verify()
+            .returning(|_, _, _, _| Err(crate::pow::Error::InvalidPoW));
         let verifier = Verifier::new(pow_verifier);
         assert!(verifier
             .verify(
                 &Proof {
                     nonce: 0,
-                    indices: vec![1, 2, 3],
+                    indices: Cow::from(vec![1, 2, 3]),
                     pow: 0,
                 },
                 &fake_metadata,
@@ -299,13 +289,8 @@
         {
             let empty_proof = Proof {
                 nonce: 0,
-<<<<<<< HEAD
-                indices: vec![],
+                indices: Cow::from(vec![]),
                 pow: 0,
-=======
-                indices: Cow::from(vec![]),
-                pow,
->>>>>>> eea7255b
             };
             assert!(verifier
                 .verify(&empty_proof, &fake_metadata, params)
@@ -314,13 +299,8 @@
         {
             let nonce_out_of_bounds_proof = Proof {
                 nonce: 256 * 16,
-<<<<<<< HEAD
-                indices: vec![],
+                indices: Cow::from(vec![]),
                 pow: 0,
-=======
-                indices: Cow::from(vec![]),
-                pow,
->>>>>>> eea7255b
             };
             let res = verifier
                 .verify(&nonce_out_of_bounds_proof, &fake_metadata, params)
@@ -330,84 +310,15 @@
         {
             let proof_with_not_enough_indices = Proof {
                 nonce: 0,
-<<<<<<< HEAD
-                indices: vec![1, 2, 3],
+                indices: Cow::from(vec![1, 2, 3]),
                 pow: 0,
             };
             assert!(verifier
                 .verify(&proof_with_not_enough_indices, &fake_metadata, params)
-=======
-                indices: Cow::from(vec![1, 2, 3]),
-                pow,
-            };
-            assert!(verifier
-                .verify(&proof_with_not_enough_indices, &fake_metadata, params)
                 .is_err());
         }
-        {
-            let proof_with_invalid_pow = Proof {
-                nonce: 0,
-                indices: Cow::from(vec![1, 2, 3]),
-                pow: 0,
-            };
-            assert!(verifier
-                .verify(&proof_with_invalid_pow, &fake_metadata, params)
-                .is_err());
-        }
-        {
-            let proof_with_invalid_k3_pow = Proof {
-                nonce: 0,
-                indices: Cow::from(vec![1, 2, 3]),
-                pow,
-            };
-            assert!(verifier
-                .verify(&proof_with_invalid_k3_pow, &fake_metadata, params)
->>>>>>> eea7255b
-                .is_err());
-        }
-    }
-
-<<<<<<< HEAD
-=======
-    #[test]
-    fn verify_proof_with_scrypt_based_pow() {
-        let challenge = [0u8; 32];
-        let params = VerifyingParams {
-            difficulty: u64::MAX,
-            k2: 0,
-            k3: 0,
-            scrypt_pow_difficulty: u64::MAX / 16,
-            pow_scrypt: ScryptParams::new(1, 0, 0),
-            pow_difficulty: [0x00; 32],
-            scrypt: ScryptParams::new(3, 0, 0),
-        };
-
-        let pow = crate::pow::scrypt::find_k2_pow(
-            &challenge,
-            7,
-            params.pow_scrypt,
-            params.scrypt_pow_difficulty,
-        )
-        .unwrap();
-
-        let fake_metadata = ProofMetadata {
-            node_id: [0u8; 32],
-            commitment_atx_id: [0u8; 32],
-            challenge,
-            num_units: 10,
-            labels_per_unit: 2048,
-        };
-        let verifier = Verifier::new(RandomXFlag::get_recommended_flags()).unwrap();
-
-        let proof = Proof {
-            nonce: 7 * NONCES_PER_AES,
-            indices: Cow::Owned(vec![]),
-            pow,
-        };
-        verifier.verify(&proof, &fake_metadata, params).unwrap();
-    }
-
->>>>>>> eea7255b
+    }
+
     /// Test that PoW threshold is scaled with num_units.
     #[test]
     fn scaling_pow_thresholds() {
