--- conflicted
+++ resolved
@@ -182,16 +182,7 @@
             "Using: global_work_size: {global_work_size}, local_work_size: {local_work_size}"
         );
 
-<<<<<<< HEAD
-        let commitment: Vec<u32> = commitment
-            .chunks(4)
-            .map(|chunk| u32::from_le_bytes(chunk.try_into().unwrap()))
-            .collect();
-
         log::trace!("Allocating buffer for input: {INPUT_SIZE} bytes");
-=======
-        println!("Allocating buffer for input: {INPUT_SIZE} bytes");
->>>>>>> 2367080f
         let input = Buffer::<u32>::builder()
             .len(INPUT_SIZE / 4)
             .flags(MemFlags::new().read_only())
