[package]
name = "certifier"
version = "0.7.6"
edition = "2021"

[dependencies]
axum = "0.7.5"
serde = { version = "1.0.197", features = ["derive"] }
tokio = { version = "1.37", features = [
    "rt-multi-thread",
    "macros",
    "sync",
    "time",
] }
post-rs = { path = "../" }
serde_with = { version = "3.4.0", features = ["base64", "hex"] }
ed25519-dalek = { version = "2.1.1", features = ["rand_core"] }
clap = { version = "4.5.4", features = ["derive", "env"] }
hex = "0.4.3"
config = "0.14.0"
secrecy = { version = "0.8.0", features = ["serde"] }
tracing = { version = "0.1.40", features = ["log"] }
tracing-log = "0.2.0"
tracing-subscriber = { version = "0.3.17", features = ["env-filter"] }
rand = "0.8.5"
<<<<<<< HEAD
serde_json = "1.0.108"
=======
serde_json = "1.0.115"
>>>>>>> 69da0db7
base64 = "0.22.0"
axum-prometheus = "0.6.1"
tower = { version = "0.4.13", features = ["limit"] }
duration-str = { version = "0.7.1", default-features = false, features = [
    "serde",
    "time",
] }
parity-scale-codec = { version = "3.6.9", features = ["derive", "serde"] }
mockall = "0.12.1"

[dev-dependencies]
reqwest = { version = "0.12.3", features = ["json"] }
tempfile = "3.8.1"<|MERGE_RESOLUTION|>--- conflicted
+++ resolved
@@ -23,11 +23,7 @@
 tracing-log = "0.2.0"
 tracing-subscriber = { version = "0.3.17", features = ["env-filter"] }
 rand = "0.8.5"
-<<<<<<< HEAD
-serde_json = "1.0.108"
-=======
 serde_json = "1.0.115"
->>>>>>> 69da0db7
 base64 = "0.22.0"
 axum-prometheus = "0.6.1"
 tower = { version = "0.4.13", features = ["limit"] }
